--- conflicted
+++ resolved
@@ -1,11 +1,7 @@
 package gofakes3
 
 import (
-<<<<<<< HEAD
 	"context"
-	"encoding/hex"
-=======
->>>>>>> 8aab3bc3
 	"io"
 	"net/http"
 	"time"
@@ -318,28 +314,18 @@
 // in-memory implementation which holds all parts in memory until the upload
 // gets finalised and pushed to the backend.
 type MultipartBackend interface {
-<<<<<<< HEAD
 	CreateMultipartUpload(ctx context.Context, bucket, object string, meta map[string]string) (UploadID, error)
-	UploadPart(ctx context.Context, bucket, object string, id UploadID, partNumber int, contentLength int64, input io.Reader) (etag string, err error)
-=======
-	CreateMultipartUpload(bucket, object string, meta map[string]string) (UploadID, error)
-	UploadPart(bucket, object string, id UploadID, partNumber int, contentLength int64, input io.Reader) (*UploadPartResult, error)
->>>>>>> 8aab3bc3
+	UploadPart(ctx context.Context, bucket, object string, id UploadID, partNumber int, contentLength int64, input io.Reader) (*UploadPartResult, error)
 
 	ListMultipartUploads(ctx context.Context, bucket string, marker *UploadListMarker, prefix Prefix, limit int64) (*ListMultipartUploadsResult, error)
 	ListParts(ctx context.Context, bucket, object string, uploadID UploadID, marker int, limit int64) (*ListMultipartUploadPartsResult, error)
 
-<<<<<<< HEAD
 	AbortMultipartUpload(ctx context.Context, bucket, object string, id UploadID) error
-	CompleteMultipartUpload(ctx context.Context, bucket, object string, id UploadID, input *CompleteMultipartUploadRequest) (versionID VersionID, etag string, err error)
+	CompleteMultipartUpload(ctx context.Context, bucket, object string, id UploadID, input *CompleteMultipartUploadRequest) (*CompleteMultipartUploadResult, error)
 }
 
 type AuthenticatedBackend interface {
 	AuthenticationMiddleware(http.Handler) http.Handler
-=======
-	AbortMultipartUpload(bucket, object string, id UploadID) error
-	CompleteMultipartUpload(bucket, object string, id UploadID, input *CompleteMultipartUploadRequest) (*CompleteMultipartUploadResult, error)
->>>>>>> 8aab3bc3
 }
 
 // CopyObject is a helper function useful for quickly implementing CopyObject on
@@ -352,11 +338,7 @@
 	}
 	defer c.Contents.Close()
 
-<<<<<<< HEAD
-	_, err = db.PutObject(ctx, dstBucket, dstKey, meta, c.Contents, c.Size)
-=======
-	res, err := db.PutObject(dstBucket, dstKey, meta, c.Contents, c.Size)
->>>>>>> 8aab3bc3
+	res, err := db.PutObject(ctx, dstBucket, dstKey, meta, c.Contents, c.Size)
 	if err != nil {
 		return
 	}
