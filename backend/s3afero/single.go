package s3afero

import (
	"context"
	"crypto/md5"
	"encoding/hex"
	"errors"
	"io"
	"log"
	"os"
	"path"
	"path/filepath"
	"strings"
	"sync"
	"time"

	"github.com/spf13/afero"
	"go.sia.tech/gofakes3"
	"go.sia.tech/gofakes3/internal/s3io"
)

// SingleBucketBackend is a gofakes3.Backend that allows you to treat an existing
// filesystem as an S3 bucket directly. It does not support multiple buckets.
//
// A second afero.Fs, metaFs, may be passed; if this is nil,
// afero.NewMemMapFs() is used and the metadata will not persist between
// restarts of gofakes3.
//
// It is STRONGLY recommended that the metadata Fs is not contained within the
// `/buckets` subdirectory as that could make a significant mess, but this is
// infeasible to validate, so you're encouraged to be extremely careful!
type SingleBucketBackend struct {
	lock      sync.Mutex
	fs        afero.Fs
	metaStore *metaStore
	name      string
}

var _ gofakes3.Backend = &SingleBucketBackend{}

func SingleBucket(name string, fs afero.Fs, metaFs afero.Fs, opts ...SingleOption) (*SingleBucketBackend, error) {
	if err := ensureNoOsFs("fs", fs); err != nil {
		return nil, err
	}

	if metaFs == nil {
		metaFs = afero.NewMemMapFs()
	} else {
		if err := ensureNoOsFs("metaFs", metaFs); err != nil {
			return nil, err
		}
	}

	if err := gofakes3.ValidateBucketName(name); err != nil {
		return nil, err
	}

	b := &SingleBucketBackend{
		name:      name,
		fs:        fs,
		metaStore: newMetaStore(metaFs, modTimeFsCalc(fs)),
	}
	for _, opt := range opts {
		if err := opt(b); err != nil {
			return nil, err
		}
	}

	return b, nil
}

func (db *SingleBucketBackend) ListBuckets(_ context.Context) ([]gofakes3.BucketInfo, error) {
	db.lock.Lock()
	defer db.lock.Unlock()

	var created time.Time

	stat, err := db.fs.Stat("")
	if os.IsNotExist(err) {
		created = time.Now()
	} else if err != nil {
		return nil, err
	} else {
		created = stat.ModTime()
	}

	// FIXME: "birth time" is not available cross-platform.
	// See MultiBucketBackend.ListBuckets for more details.
	return []gofakes3.BucketInfo{
		{Name: db.name, CreationDate: gofakes3.NewContentTime(created)},
	}, nil
}

func (db *SingleBucketBackend) ListBucket(_ context.Context, bucket string, prefix *gofakes3.Prefix, page gofakes3.ListBucketPage) (*gofakes3.ObjectList, error) {
	if bucket != db.name {
		return nil, gofakes3.BucketNotFound(bucket)
	}
	if prefix == nil {
		prefix = emptyPrefix
	}
	if !page.IsEmpty() {
		return nil, gofakes3.ErrInternalPageNotImplemented
	}

	db.lock.Lock()
	defer db.lock.Unlock()

	path, part, ok := prefix.FilePrefix()
	if ok {
		return db.getBucketWithFilePrefixLocked(bucket, path, part)
	} else {
		return db.getBucketWithArbitraryPrefixLocked(bucket, prefix)
	}
}

func (db *SingleBucketBackend) getBucketWithFilePrefixLocked(bucket string, prefixPath, prefixPart string) (*gofakes3.ObjectList, error) {
	dirEntries, err := afero.ReadDir(db.fs, filepath.FromSlash(prefixPath))
	if err != nil {
		return nil, err
	}

	response := gofakes3.NewObjectList()

	for _, entry := range dirEntries {
		object := entry.Name()

		// Expected use of 'path'; see the "Path Handling" subheading in doc.go:
		objectPath := path.Join(prefixPath, object)

		if prefixPart != "" && !strings.HasPrefix(object, prefixPart) {
			continue
		}

		if entry.IsDir() {
			response.AddPrefix(path.Join(prefixPath, entry.Name()) + "/")

		} else {
			size := entry.Size()
			mtime := entry.ModTime()
			meta, err := db.ensureMeta(bucket, objectPath, size, mtime)
			if err != nil {
				return nil, err
			}

			response.Add(&gofakes3.Content{
				Key:          objectPath,
				LastModified: gofakes3.NewContentTime(mtime),
				ETag:         `"` + hex.EncodeToString(meta.Hash) + `"`,
				Size:         size,
			})
		}
	}

	return response, nil
}

func (db *SingleBucketBackend) getBucketWithArbitraryPrefixLocked(bucket string, prefix *gofakes3.Prefix) (*gofakes3.ObjectList, error) {
	response := gofakes3.NewObjectList()

	if err := afero.Walk(db.fs, filepath.FromSlash("."), func(path string, info os.FileInfo, err error) error {
		if err != nil || info.IsDir() {
			return err
		}

		objectPath := filepath.ToSlash(path)
		if !prefix.Match(objectPath, nil) {
			return nil
		}

		size := info.Size()
		mtime := info.ModTime()
		meta, err := db.ensureMeta(bucket, objectPath, size, mtime)
		if err != nil {
			return err
		}

		response.Add(&gofakes3.Content{
			Key:          objectPath,
			LastModified: gofakes3.NewContentTime(mtime),
			ETag:         `"` + hex.EncodeToString(meta.Hash) + `"`,
			Size:         size,
		})

		return nil

	}); err != nil {
		return nil, err
	}

	return response, nil
}

func (db *SingleBucketBackend) ensureMeta(
	bucket string,
	objectPath string,
	size int64,
	mtime time.Time,
) (meta *Metadata, err error) {
	existingMeta, err := db.metaStore.loadMeta(bucket, objectPath, size, mtime)
	if errors.Is(err, os.ErrNotExist) {
		f, err := db.fs.Open(filepath.FromSlash(objectPath))
		if err != nil {
			return nil, err
		}
		defer f.Close()

		hasher := md5.New()
		if _, err := io.Copy(hasher, f); err != nil {
			return nil, err
		}

		hash, err := hasher.Sum(nil), nil
		if err != nil {
			return nil, err
		}

		return &Metadata{
			objectPath,
			mtime,
			size,
			hash,
			map[string]string{},
		}, nil

	} else if err != nil {
		return nil, err

	} else {
		return existingMeta, nil
	}
}

func (db *SingleBucketBackend) HeadObject(_ context.Context, bucketName, objectName string) (*gofakes3.Object, error) {
	if bucketName != db.name {
		return nil, gofakes3.BucketNotFound(bucketName)
	}

	db.lock.Lock()
	defer db.lock.Unlock()

	stat, err := db.fs.Stat(filepath.FromSlash(objectName))
	if os.IsNotExist(err) {
		return nil, gofakes3.KeyNotFound(objectName)
	} else if err != nil {
		return nil, err
	} else if stat.IsDir() {
		return nil, gofakes3.KeyNotFound(objectName)
	}

	size, mtime := stat.Size(), stat.ModTime()
	meta, err := db.ensureMeta(bucketName, objectName, size, mtime)
	if err != nil {
		return nil, err
	}

	return &gofakes3.Object{
		Name:     objectName,
		Hash:     meta.Hash,
		Metadata: meta.Meta,
		Size:     size,
		Contents: s3io.NoOpReadCloser{},
	}, nil
}

func (db *SingleBucketBackend) GetObject(_ context.Context, bucketName, objectName string, rangeRequest *gofakes3.ObjectRangeRequest) (obj *gofakes3.Object, err error) {
	if bucketName != db.name {
		return nil, gofakes3.BucketNotFound(bucketName)
	}

	db.lock.Lock()
	defer db.lock.Unlock()

	f, err := db.fs.Open(filepath.FromSlash(objectName))
	if os.IsNotExist(err) {
		return nil, gofakes3.KeyNotFound(objectName)
	} else if err != nil {
		return nil, err
	}
	defer func() {
		// If an error occurs, the caller may not have access to Object.Body in order to close it:
		if err != nil && obj == nil {
			f.Close()
		}
	}()

	stat, err := f.Stat()
	if err != nil {
		return nil, err
	} else if stat.IsDir() {
		return nil, gofakes3.KeyNotFound(objectName)
	}

	size, mtime := stat.Size(), stat.ModTime()

	var rdr io.ReadCloser = f
	rnge, err := rangeRequest.Range(size)
	if err != nil {
		return nil, err
	}

	if rnge != nil {
		if _, err := f.Seek(rnge.Start, io.SeekStart); err != nil {
			return nil, err
		}
		rdr = limitReadCloser(rdr, f.Close, rnge.Length)
	}

	meta, err := db.ensureMeta(bucketName, objectName, size, mtime)
	if err != nil {
		return nil, err
	}

	return &gofakes3.Object{
		Name:     objectName,
		Hash:     meta.Hash,
		Metadata: meta.Meta,
		Size:     size,
		Range:    rnge,
		Contents: rdr,
	}, nil
}

func (db *SingleBucketBackend) PutObject(
	ctx context.Context,
	bucketName, objectName string,
	meta map[string]string,
	input io.Reader, size int64,
) (result gofakes3.PutObjectResult, err error) {

	if bucketName != db.name {
		return result, gofakes3.BucketNotFound(bucketName)
	}

	err = gofakes3.MergeMetadata(ctx, db, bucketName, objectName, meta)
	if err != nil {
		return result, err
	}

	db.lock.Lock()
	defer db.lock.Unlock()

	objectFilePath := filepath.FromSlash(objectName)
	objectDir := filepath.Dir(objectFilePath)

	if objectDir != "." {
		if err := db.fs.MkdirAll(objectDir, 0777); err != nil {
			return result, err
		}
	}

	f, err := db.fs.Create(objectFilePath)
	if err != nil {
		return result, err
	}

	var closed bool
	defer func() {
		// Unfortunately, afero's MemMapFs updates the mtime if you double-close, which
		// highlights that other afero.Fs implementations may have side effects here::
		if !closed {
			f.Close()
		}
	}()

	hasher := md5.New()
	w := io.MultiWriter(f, hasher)
	if _, err := io.Copy(w, input); err != nil {
		return result, err
	}

	// We have to close here before we stat the file as some filesystems don't update the
	// mtime until after close:
	if err := f.Close(); err != nil {
		return result, err
	}

	closed = true

	stat, err := db.fs.Stat(objectFilePath)
	if err != nil {
		return result, err
	}

	storedMeta := &Metadata{
		File:    objectName,
		Hash:    hasher.Sum(nil),
		Meta:    meta,
		Size:    stat.Size(),
		ModTime: stat.ModTime(),
	}
	if err := db.metaStore.saveMeta(db.metaStore.metaPath(bucketName, objectName), storedMeta); err != nil {
		return result, err
	}

	return result, nil
}

func (db *SingleBucketBackend) DeleteMulti(ctx context.Context, bucketName string, objects ...string) (result gofakes3.MultiDeleteResult, rerr error) {
	if bucketName != db.name {
		return result, gofakes3.BucketNotFound(bucketName)
	}

	db.lock.Lock()
	defer db.lock.Unlock()

	for _, object := range objects {
		if err := db.deleteObjectLocked(bucketName, object); err != nil {
			log.Println("delete object failed:", err)
			result.Error = append(result.Error, gofakes3.ErrorResult{
				Code:    gofakes3.ErrInternal,
				Message: gofakes3.ErrInternal.Message(),
				Key:     object,
			})
		} else {
			result.Deleted = append(result.Deleted, gofakes3.ObjectID{
				Key: object,
			})
		}
	}

	return result, nil
}

<<<<<<< HEAD
func (db *SingleBucketBackend) CopyObject(ctx context.Context, srcBucket, srcKey, dstBucket, dstKey string, meta map[string]string) (result gofakes3.CopyObjectResult, err error) {
	return gofakes3.CopyObject(ctx, db, srcBucket, srcKey, dstBucket, dstKey, meta)
}

func (db *SingleBucketBackend) DeleteObject(ctx context.Context, bucketName, objectName string) (result gofakes3.ObjectDeleteResult, rerr error) {
=======
func (db *SingleBucketBackend) CopyObject(srcBucket, srcKey, dstBucket, dstKey string, meta map[string]string) (result gofakes3.CopyObjectResult, err error) {
	return gofakes3.CopyObject(db, srcBucket, srcKey, dstBucket, dstKey, meta)
}

func (db *SingleBucketBackend) DeleteObject(bucketName, objectName string) (result gofakes3.ObjectDeleteResult, rerr error) {
>>>>>>> d479899d
	if bucketName != db.name {
		return result, gofakes3.BucketNotFound(bucketName)
	}

	db.lock.Lock()
	defer db.lock.Unlock()

	return result, db.deleteObjectLocked(bucketName, objectName)
}

func (db *SingleBucketBackend) deleteObjectLocked(bucketName, objectName string) error {
	// S3 does not report an error when attemping to delete a key that does not exist, so
	// we need to skip IsNotExist errors.
	if err := db.fs.Remove(filepath.FromSlash(objectName)); err != nil && !os.IsNotExist(err) {
		return err
	}
	if err := db.metaStore.deleteMeta(db.metaStore.metaPath(bucketName, objectName)); err != nil {
		return err
	}

	return nil
}

// CreateBucket cannot be implemented by this backend. See MultiBucketBackend if you
// need a backend that supports it.
func (db *SingleBucketBackend) CreateBucket(_ context.Context, name string) error {
	return gofakes3.ErrNotImplemented
}

// DeleteBucket cannot be implemented by this backend. See MultiBucketBackend if you
// need a backend that supports it.
func (db *SingleBucketBackend) DeleteBucket(_ context.Context, name string) error {
	return gofakes3.ErrNotImplemented
}

<<<<<<< HEAD
func (db *SingleBucketBackend) BucketExists(_ context.Context, name string) (exists bool, err error) {
=======
func (db *SingleBucketBackend) ForceDeleteBucket(name string) error {
	if name != db.name {
		return gofakes3.BucketNotFound(name)
	}

	db.lock.Lock()
	defer db.lock.Unlock()

	// Delete all objects in the bucket
	var objects []string
	err := afero.Walk(db.fs, ".", func(path string, info os.FileInfo, err error) error {
		if err != nil {
			return err
		}
		if !info.IsDir() {
			objects = append(objects, path)
		}
		return nil
	})
	if err != nil {
		return err
	}

	for _, object := range objects {
		if err := db.deleteObjectLocked(name, object); err != nil {
			return err
		}
	}

	// Delete the bucket itself
	if err := db.fs.RemoveAll("."); err != nil {
		return err
	}

	return nil
}

func (db *SingleBucketBackend) BucketExists(name string) (exists bool, err error) {
>>>>>>> d479899d
	return db.name == name, nil
}<|MERGE_RESOLUTION|>--- conflicted
+++ resolved
@@ -421,19 +421,11 @@
 	return result, nil
 }
 
-<<<<<<< HEAD
 func (db *SingleBucketBackend) CopyObject(ctx context.Context, srcBucket, srcKey, dstBucket, dstKey string, meta map[string]string) (result gofakes3.CopyObjectResult, err error) {
 	return gofakes3.CopyObject(ctx, db, srcBucket, srcKey, dstBucket, dstKey, meta)
 }
 
 func (db *SingleBucketBackend) DeleteObject(ctx context.Context, bucketName, objectName string) (result gofakes3.ObjectDeleteResult, rerr error) {
-=======
-func (db *SingleBucketBackend) CopyObject(srcBucket, srcKey, dstBucket, dstKey string, meta map[string]string) (result gofakes3.CopyObjectResult, err error) {
-	return gofakes3.CopyObject(db, srcBucket, srcKey, dstBucket, dstKey, meta)
-}
-
-func (db *SingleBucketBackend) DeleteObject(bucketName, objectName string) (result gofakes3.ObjectDeleteResult, rerr error) {
->>>>>>> d479899d
 	if bucketName != db.name {
 		return result, gofakes3.BucketNotFound(bucketName)
 	}
@@ -469,10 +461,7 @@
 	return gofakes3.ErrNotImplemented
 }
 
-<<<<<<< HEAD
-func (db *SingleBucketBackend) BucketExists(_ context.Context, name string) (exists bool, err error) {
-=======
-func (db *SingleBucketBackend) ForceDeleteBucket(name string) error {
+func (db *SingleBucketBackend) ForceDeleteBucket(_ context.Context, name string) error {
 	if name != db.name {
 		return gofakes3.BucketNotFound(name)
 	}
@@ -509,7 +498,6 @@
 	return nil
 }
 
-func (db *SingleBucketBackend) BucketExists(name string) (exists bool, err error) {
->>>>>>> d479899d
+func (db *SingleBucketBackend) BucketExists(_ context.Context, name string) (exists bool, err error) {
 	return db.name == name, nil
 }