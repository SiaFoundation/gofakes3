package s3afero

import (
	"context"
	"crypto/md5"
	"encoding/hex"
	"fmt"
	"io"
	"log"
	"os"
	"path"
	"path/filepath"
	"strings"
	"sync"

	"github.com/spf13/afero"
	"go.sia.tech/gofakes3"
	"go.sia.tech/gofakes3/internal/s3io"
)

// MultiBucketBackend is a gofakes3.Backend that allows you to create multiple
// buckets within the same afero.Fs. Buckets are stored under the `/buckets`
// subdirectory. Metadata is stored in the `/metadata` subdirectory by default,
// but any afero.Fs can be used.
//
// It is STRONGLY recommended that the metadata Fs is not contained within the
// `/buckets` subdirectory as that could make a significant mess, but this is
// infeasible to validate, so you're encouraged to be extremely careful!
type MultiBucketBackend struct {
	lock      sync.Mutex
	baseFs    afero.Fs
	bucketFs  afero.Fs
	metaStore *metaStore
	dirMode   os.FileMode
	flags     FsFlags

	// FIXME(bw): values in here should not be used beyond the configuration
	// step; maybe this can be cleaned up later using a builder struct or
	// something.
	configOnly struct {
		metaFs afero.Fs
	}
}

var _ gofakes3.Backend = &MultiBucketBackend{}

func MultiBucket(fs afero.Fs, opts ...MultiOption) (*MultiBucketBackend, error) {
	if err := ensureNoOsFs("fs", fs); err != nil {
		return nil, err
	}

	b := &MultiBucketBackend{}
	for _, opt := range opts {
		if err := opt(b); err != nil {
			return nil, err
		}
	}

	bucketsFs, err := NewBasePathFs(fs, "buckets", FsPathCreateAll)
	if err != nil {
		return nil, err
	}

	b.baseFs = fs
	b.bucketFs = bucketsFs
	b.dirMode = 0700

	if b.configOnly.metaFs == nil {
		metaFs, err := NewBasePathFs(fs, "metadata", FsPathCreateAll)
		if err != nil {
			return nil, err
		}
		b.configOnly.metaFs = metaFs
	}
	b.metaStore = newMetaStore(b.configOnly.metaFs, modTimeFsCalc(fs))

	return b, nil
}

func (db *MultiBucketBackend) ListBuckets(_ context.Context) ([]gofakes3.BucketInfo, error) {
	db.lock.Lock()
	defer db.lock.Unlock()

	dirEntries, err := afero.ReadDir(db.bucketFs, "")
	if err != nil {
		return nil, err
	}

	var buckets = make([]gofakes3.BucketInfo, 0, len(dirEntries))
	for _, dirEntry := range dirEntries {
		if err := gofakes3.ValidateBucketName(dirEntry.Name()); err != nil {
			continue
		}

		buckets = append(buckets, gofakes3.BucketInfo{
			Name: dirEntry.Name(),

			// FIXME: "birth time" is not available cross-platform.
			// https://github.com/djherbis/times provides access to it on supported
			// platforms, but that wouldn't really be compatible with afero.
			// ModTime and some documented caveats might be the least-worst
			// option for this particular backend:
			CreationDate: gofakes3.NewContentTime(dirEntry.ModTime()),
		})
	}

	return buckets, nil
}

func (db *MultiBucketBackend) ListBucket(_ context.Context, bucket string, prefix *gofakes3.Prefix, page gofakes3.ListBucketPage) (*gofakes3.ObjectList, error) {
	if prefix == nil {
		prefix = emptyPrefix
	}
	if err := gofakes3.ValidateBucketName(bucket); err != nil {
		return nil, gofakes3.BucketNotFound(bucket)
	}
	if !page.IsEmpty() {
		return nil, gofakes3.ErrInternalPageNotImplemented
	}

	db.lock.Lock()
	defer db.lock.Unlock()

	path, part, ok := prefix.FilePrefix()
	if ok {
		return db.getBucketWithFilePrefixLocked(bucket, path, part)
	} else {
		return db.getBucketWithArbitraryPrefixLocked(bucket, prefix)
	}
}

func (db *MultiBucketBackend) getBucketWithFilePrefixLocked(bucket string, prefixPath, prefixPart string) (*gofakes3.ObjectList, error) {
	bucketPath := path.Join(bucket, prefixPath)

	dirEntries, err := afero.ReadDir(db.bucketFs, filepath.FromSlash(bucketPath))
	if os.IsNotExist(err) {
		return nil, gofakes3.BucketNotFound(bucket)
	} else if err != nil {
		return nil, err
	}

	response := gofakes3.NewObjectList()

	for _, entry := range dirEntries {
		object := entry.Name()

		// Expected use of 'path'; see the "Path Handling" subheading in doc.go:
		objectPath := path.Join(prefixPath, object)

		if prefixPart != "" && !strings.HasPrefix(object, prefixPart) {
			continue
		}

		if entry.IsDir() {
			response.AddPrefix(path.Join(prefixPath, prefixPart, entry.Name()) + "/")

		} else {
			size := entry.Size()
			mtime := entry.ModTime()

			meta, err := db.metaStore.loadMeta(bucket, objectPath, size, mtime)
			if err != nil {
				return nil, err
			}

			response.Add(&gofakes3.Content{
				Key:          objectPath,
				LastModified: gofakes3.NewContentTime(mtime),
				ETag:         `"` + hex.EncodeToString(meta.Hash) + `"`,
				Size:         size,
			})
		}
	}

	return response, nil
}

func (db *MultiBucketBackend) getBucketWithArbitraryPrefixLocked(bucket string, prefix *gofakes3.Prefix) (*gofakes3.ObjectList, error) {
	stat, err := db.bucketFs.Stat(filepath.FromSlash(bucket))
	if os.IsNotExist(err) {
		return nil, gofakes3.BucketNotFound(bucket)
	} else if err != nil {
		return nil, err
	} else if !stat.IsDir() {
		return nil, fmt.Errorf("gofakes3: expected %q to be a bucket path", bucket)
	}

	response := gofakes3.NewObjectList()

	if err := afero.Walk(db.bucketFs, filepath.FromSlash(bucket), func(path string, info os.FileInfo, err error) error {
		if err != nil || info.IsDir() {
			return err
		}

		objectPath := filepath.ToSlash(path)
		parts := strings.SplitN(objectPath, "/", 2)
		if len(parts) != 2 {
			panic(fmt.Errorf("unexpected path %q", path)) // should never happen
		}
		objectName := parts[1]

		if !prefix.Match(objectName, nil) {
			return nil
		}

		size := info.Size()
		mtime := info.ModTime()
		meta, err := db.metaStore.loadMeta(bucket, objectName, size, mtime)
		if err != nil {
			return err
		}

		response.Add(&gofakes3.Content{
			Key:          objectName,
			LastModified: gofakes3.NewContentTime(mtime),
			ETag:         `"` + hex.EncodeToString(meta.Hash) + `"`,
			Size:         size,
		})

		return nil

	}); err != nil {
		return nil, err
	}

	return response, nil
}

func (db *MultiBucketBackend) CreateBucket(_ context.Context, name string) error {
	db.lock.Lock()
	defer db.lock.Unlock()

	if _, err := db.bucketFs.Stat(name); os.IsNotExist(err) {
		if err := db.bucketFs.MkdirAll(name, db.dirMode); err != nil {
			return err
		}
		return nil
	} else if err != nil {
		return err
	} else {
		return gofakes3.ResourceError(gofakes3.ErrBucketAlreadyExists, name)
	}
}

func (db *MultiBucketBackend) DeleteBucket(_ context.Context, name string) (rerr error) {
	db.lock.Lock()
	defer db.lock.Unlock()

	entries, err := afero.ReadDir(db.bucketFs, name)
	if err != nil {
		return err
	}

	if len(entries) > 0 {
		// This check is slightly racy. If another service outside gofakes3
		// changes the filesystem between this check and the call to Remove,
		// the bucket may be deleted even though there are items in it. You
		// would expect that afero.Fs would raise an error if you tried to
		// delete a directory that had stuff in it, but implementers of
		// afero.Fs may not implement that particular constraint. We have no
		// choice but to fall back on the db's lock and assume that a race
		// won't happen.
		return gofakes3.ResourceError(gofakes3.ErrBucketNotEmpty, name)
	}

	// FIXME(bw): the error handling logic here is a little janky:
	if err := db.bucketFs.RemoveAll(name); os.IsNotExist(err) {
		rerr = gofakes3.BucketNotFound(name)
	} else if err != nil {
		return err
	}

	if err := db.metaStore.deleteBucket(name); err != nil {
		return err
	}

	return rerr
}

<<<<<<< HEAD
func (db *MultiBucketBackend) BucketExists(_ context.Context, name string) (exists bool, err error) {
=======
func (db *MultiBucketBackend) ForceDeleteBucket(name string) error {
	db.lock.Lock()
	defer db.lock.Unlock()

	// Delete all objects in the bucket
	entries, err := afero.ReadDir(db.bucketFs, name)
	if err != nil {
		return err
	}

	for _, entry := range entries {
		fullPath := path.Join(name, entry.Name())
		if err := db.bucketFs.RemoveAll(fullPath); err != nil {
			return err
		}
	}

	// Delete the bucket itself
	if err := db.bucketFs.RemoveAll(name); err != nil {
		return err
	}

	// Delete bucket metadata
	if err := db.metaStore.deleteBucket(name); err != nil {
		return err
	}

	return nil
}

func (db *MultiBucketBackend) BucketExists(name string) (exists bool, err error) {
>>>>>>> d479899d
	db.lock.Lock()
	defer db.lock.Unlock()
	exists, err = afero.Exists(db.bucketFs, name)
	return
}

func (db *MultiBucketBackend) HeadObject(_ context.Context, bucketName, objectName string) (*gofakes3.Object, error) {
	db.lock.Lock()
	defer db.lock.Unlock()

	// Another slighly racy check:
	exists, err := afero.Exists(db.bucketFs, bucketName)
	if err != nil {
		return nil, err
	} else if !exists {
		return nil, gofakes3.BucketNotFound(bucketName)
	}

	fullPath := path.Join(bucketName, objectName)

	stat, err := db.bucketFs.Stat(filepath.FromSlash(fullPath))
	if os.IsNotExist(err) {
		return nil, gofakes3.KeyNotFound(objectName)
	} else if err != nil {
		return nil, err
	} else if stat.IsDir() {
		return nil, gofakes3.KeyNotFound(objectName)
	}

	size, mtime := stat.Size(), stat.ModTime()

	meta, err := db.metaStore.loadMeta(bucketName, objectName, size, mtime)
	if err != nil {
		return nil, err
	}

	return &gofakes3.Object{
		Name:     objectName,
		Hash:     meta.Hash,
		Metadata: meta.Meta,
		Size:     size,
		Contents: s3io.NoOpReadCloser{},
	}, nil
}

func (db *MultiBucketBackend) GetObject(_ context.Context, bucketName, objectName string, rangeRequest *gofakes3.ObjectRangeRequest) (obj *gofakes3.Object, rerr error) {
	db.lock.Lock()
	defer db.lock.Unlock()

	// Another slighly racy check:
	exists, err := afero.Exists(db.bucketFs, bucketName)
	if err != nil {
		return nil, err
	} else if !exists {
		return nil, gofakes3.BucketNotFound(bucketName)
	}

	fullPath := path.Join(bucketName, objectName)

	f, err := db.bucketFs.Open(filepath.FromSlash(fullPath))
	if os.IsNotExist(err) {
		return nil, gofakes3.KeyNotFound(objectName)
	} else if err != nil {
		return nil, err
	}
	defer func() {
		// If an error occurs, the caller may not have access to Object.Body in order to close it:
		if obj == nil && rerr != nil {
			f.Close()
		}
	}()

	stat, err := f.Stat()
	if err != nil {
		return nil, err
	} else if stat.IsDir() {
		return nil, gofakes3.KeyNotFound(objectName)
	}

	size, mtime := stat.Size(), stat.ModTime()

	var rdr io.ReadCloser = f
	rnge, err := rangeRequest.Range(size)
	if err != nil {
		return nil, err
	}

	if rnge != nil {
		if _, err := f.Seek(rnge.Start, io.SeekStart); err != nil {
			return nil, err
		}
		rdr = limitReadCloser(rdr, f.Close, rnge.Length)
	}

	meta, err := db.metaStore.loadMeta(bucketName, objectName, size, mtime)
	if err != nil {
		return nil, err
	}

	return &gofakes3.Object{
		Name:     objectName,
		Hash:     meta.Hash,
		Metadata: meta.Meta,
		Range:    rnge,
		Size:     size,
		Contents: rdr,
	}, nil
}

func (db *MultiBucketBackend) PutObject(
	ctx context.Context,
	bucketName, objectName string,
	meta map[string]string,
	input io.Reader, size int64,
) (result gofakes3.PutObjectResult, err error) {

	err = gofakes3.MergeMetadata(ctx, db, bucketName, objectName, meta)
	if err != nil {
		return result, err
	}

	db.lock.Lock()
	defer db.lock.Unlock()

	// Another slighly racy check:
	exists, err := afero.Exists(db.bucketFs, bucketName)
	if err != nil {
		return result, err
	} else if !exists {
		return result, gofakes3.BucketNotFound(bucketName)
	}

	objectPath := path.Join(bucketName, objectName)
	objectFilePath := filepath.FromSlash(objectPath)
	objectDir := filepath.Dir(objectFilePath)

	if objectDir != "." {
		if err := db.bucketFs.MkdirAll(objectDir, db.dirMode); err != nil {
			return result, err
		}
	}

	f, err := db.bucketFs.Create(objectFilePath)
	if err != nil {
		return result, err
	}

	var closed bool
	defer func() {
		// Unfortunately, afero's MemMapFs updates the mtime if you double-close, which
		// highlights that other afero.Fs implementations may have side effects here::
		if !closed {
			f.Close()
		}
	}()

	hasher := md5.New()
	w := io.MultiWriter(f, hasher)
	if _, err := io.Copy(w, input); err != nil {
		return result, err
	}

	// We have to close here before we stat the file as some filesystems don't update the
	// mtime until after close:
	if err := f.Close(); err != nil {
		return result, err
	}
	closed = true

	stat, err := db.bucketFs.Stat(objectFilePath)
	if err != nil {
		return result, err
	}

	storedMeta := &Metadata{
		File:    objectPath,
		Hash:    hasher.Sum(nil),
		Meta:    meta,
		Size:    stat.Size(),
		ModTime: stat.ModTime(),
	}
	if err := db.metaStore.saveMeta(db.metaStore.metaPath(bucketName, objectName), storedMeta); err != nil {
		return result, err
	}

	return result, nil
}

<<<<<<< HEAD
func (db *MultiBucketBackend) CopyObject(ctx context.Context, srcBucket, srcKey, dstBucket, dstKey string, meta map[string]string) (result gofakes3.CopyObjectResult, err error) {
	return gofakes3.CopyObject(ctx, db, srcBucket, srcKey, dstBucket, dstKey, meta)
}

func (db *MultiBucketBackend) DeleteObject(_ context.Context, bucketName, objectName string) (result gofakes3.ObjectDeleteResult, rerr error) {
=======
func (db *MultiBucketBackend) CopyObject(srcBucket, srcKey, dstBucket, dstKey string, meta map[string]string) (result gofakes3.CopyObjectResult, err error) {
	return gofakes3.CopyObject(db, srcBucket, srcKey, dstBucket, dstKey, meta)
}

func (db *MultiBucketBackend) DeleteObject(bucketName, objectName string) (result gofakes3.ObjectDeleteResult, rerr error) {
>>>>>>> d479899d
	db.lock.Lock()
	defer db.lock.Unlock()

	// Another slighly racy check:
	exists, err := afero.Exists(db.bucketFs, bucketName)
	if err != nil {
		return result, err
	} else if !exists {
		return result, gofakes3.BucketNotFound(bucketName)
	}

	return result, db.deleteObjectLocked(bucketName, objectName)
}

func (db *MultiBucketBackend) deleteObjectLocked(bucketName, objectName string) error {
	fullPath := path.Join(bucketName, objectName)

	// S3 does not report an error when attemping to delete a key that does not exist, so
	// we need to skip IsNotExist errors.
	if err := db.bucketFs.Remove(filepath.FromSlash(fullPath)); err != nil && !os.IsNotExist(err) {
		return err
	}

	if err := db.metaStore.deleteMeta(db.metaStore.metaPath(bucketName, objectName)); err != nil {
		return err
	}

	return nil
}

func (db *MultiBucketBackend) DeleteMulti(_ context.Context, bucketName string, objects ...string) (result gofakes3.MultiDeleteResult, rerr error) {
	db.lock.Lock()
	defer db.lock.Unlock()

	// Another slighly racy check:
	exists, err := afero.Exists(db.bucketFs, bucketName)
	if err != nil {
		return result, err
	} else if !exists {
		return result, gofakes3.BucketNotFound(bucketName)
	}

	for _, object := range objects {
		if err := db.deleteObjectLocked(bucketName, object); err != nil {
			log.Println("delete object failed:", err)
			result.Error = append(result.Error, gofakes3.ErrorResult{
				Code:    gofakes3.ErrInternal,
				Message: gofakes3.ErrInternal.Message(),
				Key:     object,
			})
		} else {
			result.Deleted = append(result.Deleted, gofakes3.ObjectID{
				Key: object,
			})
		}
	}

	return result, nil
}<|MERGE_RESOLUTION|>--- conflicted
+++ resolved
@@ -277,10 +277,7 @@
 	return rerr
 }
 
-<<<<<<< HEAD
-func (db *MultiBucketBackend) BucketExists(_ context.Context, name string) (exists bool, err error) {
-=======
-func (db *MultiBucketBackend) ForceDeleteBucket(name string) error {
+func (db *MultiBucketBackend) ForceDeleteBucket(_ context.Context, name string) error {
 	db.lock.Lock()
 	defer db.lock.Unlock()
 
@@ -310,8 +307,7 @@
 	return nil
 }
 
-func (db *MultiBucketBackend) BucketExists(name string) (exists bool, err error) {
->>>>>>> d479899d
+func (db *MultiBucketBackend) BucketExists(_ context.Context, name string) (exists bool, err error) {
 	db.lock.Lock()
 	defer db.lock.Unlock()
 	exists, err = afero.Exists(db.bucketFs, name)
@@ -500,19 +496,11 @@
 	return result, nil
 }
 
-<<<<<<< HEAD
 func (db *MultiBucketBackend) CopyObject(ctx context.Context, srcBucket, srcKey, dstBucket, dstKey string, meta map[string]string) (result gofakes3.CopyObjectResult, err error) {
 	return gofakes3.CopyObject(ctx, db, srcBucket, srcKey, dstBucket, dstKey, meta)
 }
 
 func (db *MultiBucketBackend) DeleteObject(_ context.Context, bucketName, objectName string) (result gofakes3.ObjectDeleteResult, rerr error) {
-=======
-func (db *MultiBucketBackend) CopyObject(srcBucket, srcKey, dstBucket, dstKey string, meta map[string]string) (result gofakes3.CopyObjectResult, err error) {
-	return gofakes3.CopyObject(db, srcBucket, srcKey, dstBucket, dstKey, meta)
-}
-
-func (db *MultiBucketBackend) DeleteObject(bucketName, objectName string) (result gofakes3.ObjectDeleteResult, rerr error) {
->>>>>>> d479899d
 	db.lock.Lock()
 	defer db.lock.Unlock()
 
