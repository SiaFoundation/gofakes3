package s3bolt

import (
	"bytes"
	"context"
	"crypto/md5"
	"encoding/hex"
	"fmt"
	"io"
	"log"

	bolt "go.etcd.io/bbolt"
	"go.sia.tech/gofakes3"
	"go.sia.tech/gofakes3/internal/s3io"
	"gopkg.in/mgo.v2/bson"
)

var (
	emptyPrefix = &gofakes3.Prefix{}
)

type Backend struct {
	bolt           *bolt.DB
	timeSource     gofakes3.TimeSource
	metaBucketName []byte
}

var _ gofakes3.Backend = &Backend{}

type Option func(b *Backend)

func WithTimeSource(timeSource gofakes3.TimeSource) Option {
	return func(b *Backend) { b.timeSource = timeSource }
}

func NewFile(file string, opts ...Option) (*Backend, error) {
	if file == "" {
		return nil, fmt.Errorf("gofakes3: invalid bolt file name")
	}
	db, err := bolt.Open(file, 0600, nil)
	if err != nil {
		return nil, err
	}
	return New(db, opts...), nil
}

func New(bolt *bolt.DB, opts ...Option) *Backend {
	b := &Backend{
		bolt:           bolt,
		metaBucketName: []byte("_meta"), // Underscore guarantees no overlap with legal S3 bucket names
	}
	for _, opt := range opts {
		opt(b)
	}
	if b.timeSource == nil {
		b.timeSource = gofakes3.DefaultTimeSource()
	}
	return b
}

// metaBucket returns a utility that manages access to the metadata bucket.
// The returned struct is valid only for the lifetime of the bolt.Tx.
// The metadata bucket may not exist if this is an older database.
func (db *Backend) metaBucket(tx *bolt.Tx) (*metaBucket, error) {
	var bucket *bolt.Bucket
	var err error

	if tx.Writable() {
		bucket, err = tx.CreateBucketIfNotExists(db.metaBucketName)
		if err != nil {
			return nil, err
		}
	} else {
		bucket = tx.Bucket(db.metaBucketName)
		if bucket == nil {
			// FIXME: support legacy databases; remove when versioning is supported.
			return nil, nil
		}
	}

	return &metaBucket{
		Tx:       tx,
		bucket:   bucket,
		metaName: db.metaBucketName,
	}, nil
}

func (db *Backend) ListBuckets(_ context.Context) ([]gofakes3.BucketInfo, error) {
	var buckets []gofakes3.BucketInfo

	err := db.bolt.View(func(tx *bolt.Tx) error {
		metaBucket, err := db.metaBucket(tx)
		if err != nil {
			return err
		}

		return tx.ForEach(func(name []byte, _ *bolt.Bucket) error {
			if bytes.Equal(name, db.metaBucketName) {
				return nil
			}

			nameStr := string(name)
			info := gofakes3.BucketInfo{Name: nameStr}

			// Attempt to assign metadata. If it isn't found, we will just
			// pretend that's fine for now. This is to support existing
			// databases that have buckets created without associated metadata.
			//
			// FIXME: clean this up when there is an upgrade script to expect
			// that it exists
			if metaBucket != nil {
				bucketInfo, err := metaBucket.s3Bucket(nameStr)
				if err != nil {
					return err
				}
				if bucketInfo != nil {
					info.CreationDate = gofakes3.NewContentTime(bucketInfo.CreationDate)
				}
			}

			// The AWS CLI will fail if there is no creation date:
			if info.CreationDate.IsZero() {
				info.CreationDate = gofakes3.NewContentTime(db.timeSource.Now())
			}

			buckets = append(buckets, info)
			return nil
		})
	})

	return buckets, err
}

func (db *Backend) ListBucket(_ context.Context, name string, prefix *gofakes3.Prefix, page gofakes3.ListBucketPage) (*gofakes3.ObjectList, error) {
	if prefix == nil {
		prefix = emptyPrefix
	}
	if !page.IsEmpty() {
		return nil, gofakes3.ErrInternalPageNotImplemented
	}

	objects := gofakes3.NewObjectList()

	err := db.bolt.View(func(tx *bolt.Tx) error {
		b := tx.Bucket([]byte(name))
		if b == nil {
			return gofakes3.BucketNotFound(name)
		}

		c := b.Cursor()
		var match gofakes3.PrefixMatch

		for k, v := c.First(); k != nil; k, v = c.Next() {
			key := string(k)
			if !prefix.Match(key, &match) {
				continue

			} else if match.CommonPrefix {
				objects.AddPrefix(match.MatchedPart)

			} else {
				var b boltObject
				err := bson.Unmarshal(v, &b)
				if err != nil {
					return fmt.Errorf("gofakes3: could not unmarshal object %q: %v", string(k[:]), err)
				}
				item := &gofakes3.Content{
					Key:          string(k[:]),
					ETag:         `"` + hex.EncodeToString(b.Hash[:]) + `"`,
					Size:         b.Size,
					LastModified: gofakes3.NewContentTime(b.LastModified.UTC()),
				}
				objects.Add(item)
			}
		}

		return nil
	})

	return objects, err
}

func (db *Backend) CreateBucket(_ context.Context, name string) error {
	return db.bolt.Update(func(tx *bolt.Tx) error {
		{ // create bucket metadata
			metaBucket, err := db.metaBucket(tx)
			if err != nil {
				return err
			}
			if err := metaBucket.createS3Bucket(name, db.timeSource.Now()); err != nil {
				return err
			}
		}

		{ // create bucket
			nameBts := []byte(name)
			if tx.Bucket(nameBts) != nil {
				return gofakes3.ResourceError(gofakes3.ErrBucketAlreadyExists, name)
			}
			if _, err := tx.CreateBucket(nameBts); err != nil {
				return err
			}
		}
		return nil
	})
}

func (db *Backend) DeleteBucket(_ context.Context, name string) error {
	nameBts := []byte(name)

	if bytes.Equal(nameBts, db.metaBucketName) {
		return gofakes3.ResourceError(gofakes3.ErrInvalidBucketName, name)
	}

	return db.bolt.Update(func(tx *bolt.Tx) error {
		{ // delete bucket
			b := tx.Bucket(nameBts)
			if b == nil {
				return gofakes3.ErrNoSuchBucket
			}
			c := b.Cursor()
			k, _ := c.First()
			if k != nil {
				return gofakes3.ResourceError(gofakes3.ErrBucketNotEmpty, name)
			}
		}

		{ // delete bucket metadata
			metaBucket, err := db.metaBucket(tx)
			if err != nil {
				return err
			}

			// FIXME: assumes a legacy database, where the bucket may not exist. Clean
			// this up when there is a DB upgrade script.
			if metaBucket != nil {
				if err := metaBucket.deleteS3Bucket(name); err != nil {
					return err
				}
			}
		}

		return tx.DeleteBucket(nameBts)
	})
}

<<<<<<< HEAD
func (db *Backend) BucketExists(_ context.Context, name string) (exists bool, err error) {
=======
func (db *Backend) ForceDeleteBucket(name string) error {
	nameBts := []byte(name)

	if bytes.Equal(nameBts, db.metaBucketName) {
		return gofakes3.ResourceError(gofakes3.ErrInvalidBucketName, name)
	}

	return db.bolt.Update(func(tx *bolt.Tx) error {
		b := tx.Bucket(nameBts)
		if b == nil {
			return gofakes3.BucketNotFound(name)
		}

		// Delete all objects in the bucket
		c := b.Cursor()
		for k, _ := c.First(); k != nil; k, _ = c.Next() {
			if err := b.Delete(k); err != nil {
				return fmt.Errorf("gofakes3: delete failed for object %q in bucket %q", k, name)
			}
		}

		// Delete bucket metadata
		metaBucket, err := db.metaBucket(tx)
		if err != nil {
			return err
		}

		// FIXME: assumes a legacy database, where the bucket may not exist. Clean
		// this up when there is a DB upgrade script.
		if metaBucket != nil {
			if err := metaBucket.deleteS3Bucket(name); err != nil {
				return err
			}
		}

		// Delete the bucket itself
		return tx.DeleteBucket(nameBts)
	})
}

func (db *Backend) BucketExists(name string) (exists bool, err error) {
>>>>>>> d479899d
	err = db.bolt.View(func(tx *bolt.Tx) error {
		b := tx.Bucket([]byte(name))
		exists = b != nil
		return nil
	})
	return exists, err
}

func (db *Backend) HeadObject(ctx context.Context, bucketName, objectName string) (*gofakes3.Object, error) {
	obj, err := db.GetObject(ctx, bucketName, objectName, nil)
	if err != nil {
		return nil, err
	}
	obj.Contents = s3io.NoOpReadCloser{}
	return obj, nil
}

func (db *Backend) GetObject(_ context.Context, bucketName, objectName string, rangeRequest *gofakes3.ObjectRangeRequest) (*gofakes3.Object, error) {
	var t boltObject

	err := db.bolt.View(func(tx *bolt.Tx) error {
		b := tx.Bucket([]byte(bucketName))
		if b == nil {
			return gofakes3.BucketNotFound(bucketName)
		}

		v := b.Get([]byte(objectName))
		if v == nil {
			return gofakes3.KeyNotFound(objectName)
		}

		if err := bson.Unmarshal(v, &t); err != nil {
			return fmt.Errorf("gofakes3: could not unmarshal object at %q/%q: %v", bucketName, objectName, err)
		}

		return nil
	})

	if err != nil {
		return nil, err
	}

	// FIXME: objectName here is a bit of a hack; this can be cleaned up when we have a
	// database migration script.
	return t.Object(objectName, rangeRequest)
}

func (db *Backend) PutObject(
	ctx context.Context,
	bucketName, objectName string,
	meta map[string]string,
	input io.Reader, size int64,
) (result gofakes3.PutObjectResult, err error) {

	bts, err := gofakes3.ReadAll(input, size)
	if err != nil {
		return result, err
	}

	err = gofakes3.MergeMetadata(ctx, db, bucketName, objectName, meta)
	if err != nil {
		return result, err
	}

	mod := db.timeSource.Now()
	hash := md5.Sum(bts)

	return result, db.bolt.Update(func(tx *bolt.Tx) error {
		b := tx.Bucket([]byte(bucketName))
		if b == nil {
			return gofakes3.BucketNotFound(bucketName)
		}

		data, err := bson.Marshal(&boltObject{
			Name:         objectName,
			Metadata:     meta,
			Size:         int64(len(bts)),
			LastModified: mod,
			Contents:     bts,
			Hash:         hash[:],
		})
		if err != nil {
			return err
		}
		if err := b.Put([]byte(objectName), data); err != nil {
			return err
		}
		return nil
	})
}

<<<<<<< HEAD
func (db *Backend) CopyObject(ctx context.Context, srcBucket, srcKey, dstBucket, dstKey string, meta map[string]string) (result gofakes3.CopyObjectResult, err error) {
	return gofakes3.CopyObject(ctx, db, srcBucket, srcKey, dstBucket, dstKey, meta)
}

func (db *Backend) DeleteObject(_ context.Context, bucketName, objectName string) (result gofakes3.ObjectDeleteResult, rerr error) {
=======
func (db *Backend) CopyObject(srcBucket, srcKey, dstBucket, dstKey string, meta map[string]string) (result gofakes3.CopyObjectResult, err error) {
	return gofakes3.CopyObject(db, srcBucket, srcKey, dstBucket, dstKey, meta)
}

func (db *Backend) DeleteObject(bucketName, objectName string) (result gofakes3.ObjectDeleteResult, rerr error) {
>>>>>>> d479899d
	return result, db.bolt.Update(func(tx *bolt.Tx) error {
		b := tx.Bucket([]byte(bucketName))
		if b == nil {
			return gofakes3.BucketNotFound(bucketName)
		}
		if err := b.Delete([]byte(objectName)); err != nil {
			return fmt.Errorf("gofakes3: delete failed for object %q in bucket %q", objectName, bucketName)
		}
		return nil
	})
}

func (db *Backend) DeleteMulti(_ context.Context, bucketName string, objects ...string) (result gofakes3.MultiDeleteResult, err error) {
	err = db.bolt.Update(func(tx *bolt.Tx) error {
		b := tx.Bucket([]byte(bucketName))
		if b == nil {
			return gofakes3.BucketNotFound(bucketName)
		}

		for _, object := range objects {
			if err := b.Delete([]byte(object)); err != nil {
				log.Println("delete object failed:", err)
				result.Error = append(result.Error, gofakes3.ErrorResult{
					Code:    gofakes3.ErrInternal,
					Message: gofakes3.ErrInternal.Message(),
					Key:     object,
				})

			} else {
				result.Deleted = append(result.Deleted, gofakes3.ObjectID{
					Key: object,
				})
			}
		}

		return nil
	})

	return result, err
}<|MERGE_RESOLUTION|>--- conflicted
+++ resolved
@@ -244,10 +244,7 @@
 	})
 }
 
-<<<<<<< HEAD
-func (db *Backend) BucketExists(_ context.Context, name string) (exists bool, err error) {
-=======
-func (db *Backend) ForceDeleteBucket(name string) error {
+func (db *Backend) ForceDeleteBucket(_ context.Context, name string) error {
 	nameBts := []byte(name)
 
 	if bytes.Equal(nameBts, db.metaBucketName) {
@@ -287,8 +284,7 @@
 	})
 }
 
-func (db *Backend) BucketExists(name string) (exists bool, err error) {
->>>>>>> d479899d
+func (db *Backend) BucketExists(_ context.Context, name string) (exists bool, err error) {
 	err = db.bolt.View(func(tx *bolt.Tx) error {
 		b := tx.Bucket([]byte(name))
 		exists = b != nil
@@ -380,19 +376,11 @@
 	})
 }
 
-<<<<<<< HEAD
 func (db *Backend) CopyObject(ctx context.Context, srcBucket, srcKey, dstBucket, dstKey string, meta map[string]string) (result gofakes3.CopyObjectResult, err error) {
 	return gofakes3.CopyObject(ctx, db, srcBucket, srcKey, dstBucket, dstKey, meta)
 }
 
 func (db *Backend) DeleteObject(_ context.Context, bucketName, objectName string) (result gofakes3.ObjectDeleteResult, rerr error) {
-=======
-func (db *Backend) CopyObject(srcBucket, srcKey, dstBucket, dstKey string, meta map[string]string) (result gofakes3.CopyObjectResult, err error) {
-	return gofakes3.CopyObject(db, srcBucket, srcKey, dstBucket, dstKey, meta)
-}
-
-func (db *Backend) DeleteObject(bucketName, objectName string) (result gofakes3.ObjectDeleteResult, rerr error) {
->>>>>>> d479899d
 	return result, db.bolt.Update(func(tx *bolt.Tx) error {
 		b := tx.Bucket([]byte(bucketName))
 		if b == nil {
