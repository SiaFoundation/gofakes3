--- conflicted
+++ resolved
@@ -166,10 +166,7 @@
 	return nil
 }
 
-<<<<<<< HEAD
-func (db *Backend) BucketExists(_ context.Context, name string) (exists bool, err error) {
-=======
-func (db *Backend) ForceDeleteBucket(name string) error {
+func (db *Backend) ForceDeleteBucket(_ context.Context, name string) error {
 	db.lock.Lock()
 	defer db.lock.Unlock()
 
@@ -182,8 +179,7 @@
 	return nil
 }
 
-func (db *Backend) BucketExists(name string) (exists bool, err error) {
->>>>>>> d479899d
+func (db *Backend) BucketExists(_ context.Context, name string) (exists bool, err error) {
 	db.lock.RLock()
 	defer db.lock.RUnlock()
 	return db.buckets[name] != nil, nil
@@ -278,23 +274,14 @@
 		result.VersionID = item.versionID
 	}
 
-	result.ETag = item.etag
 	return result, nil
 }
 
-<<<<<<< HEAD
 func (db *Backend) CopyObject(ctx context.Context, srcBucket, srcKey, dstBucket, dstKey string, meta map[string]string) (result gofakes3.CopyObjectResult, err error) {
 	return gofakes3.CopyObject(ctx, db, srcBucket, srcKey, dstBucket, dstKey, meta)
 }
 
 func (db *Backend) DeleteObject(_ context.Context, bucketName, objectName string) (result gofakes3.ObjectDeleteResult, rerr error) {
-=======
-func (db *Backend) CopyObject(srcBucket, srcKey, dstBucket, dstKey string, meta map[string]string) (result gofakes3.CopyObjectResult, err error) {
-	return gofakes3.CopyObject(db, srcBucket, srcKey, dstBucket, dstKey, meta)
-}
-
-func (db *Backend) DeleteObject(bucketName, objectName string) (result gofakes3.ObjectDeleteResult, rerr error) {
->>>>>>> d479899d
 	db.lock.Lock()
 	defer db.lock.Unlock()
 
