--- conflicted
+++ resolved
@@ -1,215 +1,3 @@
-<<<<<<< HEAD
 # AWS (GOFAKE)S3
 
-This is a fork of [GoFakeS3](https://github.com/SiaFoundation/gofakes3) by [johannesboyne](https://github.com/johannesboyne) used to make [renterd](https://github.com/SiaFoundation/renterd) S3 compatible.
-=======
-[![CircleCI](https://circleci.com/gh/johannesboyne/gofakes3.svg?style=svg)](https://circleci.com/gh/johannesboyne/gofakes3)
-[![Codecov](https://codecov.io/gh/johannesboyne/gofakes3/branch/master/graph/badge.svg)](https://codecov.io/gh/johannesboyne/gofakes3)
-
-![Logo](/GoFakeS3.png)
-
-# AWS (GOFAKE)S3
-
-AWS S3 fake server and testing library for comprehensive S3 integration testing.
-This tool can be used to run a test server, for example, to support testing AWS Lambda functions that interact with S3. It also serves as a straightforward and convenient S3 mock and test server for various development needs.
-
-## Intended Use
-
-**GOFAKE)S3** is primarily designed for:
-- Local development of S3-dependent AWS Lambda functions.
-- Testing implementations with AWS S3 access.
-- Facilitating browser-based direct uploads to S3 in a local testing environment.
-
-## When Not to Use (GOFAKE)S3?
-
-**(GOFAKE)S3** should not be used as a production service. Its primary purpose is to aid in development and testing:
-- **(GOFAKE)S3** is not designed for production-level data storage or handling.
-- It lacks the robustness required for safe, persistent access to production data.
-- The tool is still under development with significant portions of the AWS S3 API yet to be implemented. Consequently, breaking changes are expected.
-
-For production environments, consider more established solutions. Some recommended alternatives can be found in the "Similar Notable Projects" section below.
-
-## How to use it?
-
-### Example (aws-sdk-go version 1)
-
-```golang
-// fake s3
-backend := s3mem.New()
-faker := gofakes3.New(backend)
-ts := httptest.NewServer(faker.Server())
-defer ts.Close()
-
-// configure S3 client
-s3Config := &aws.Config{
-	Credentials:      credentials.NewStaticCredentials("YOUR-ACCESSKEYID", "YOUR-SECRETACCESSKEY", ""),
-	Endpoint:         aws.String(ts.URL),
-	Region:           aws.String("eu-central-1"),
-	DisableSSL:       aws.Bool(true),
-	S3ForcePathStyle: aws.Bool(true),
-}
-newSession := session.New(s3Config)
-
-s3Client := s3.New(newSession)
-cparams := &s3.CreateBucketInput{
-	Bucket: aws.String("newbucket"),
-}
-
-// Create a new bucket using the CreateBucket call.
-_, err := s3Client.CreateBucket(cparams)
-if err != nil {
-	// Message from an error.
-	fmt.Println(err.Error())
-	return
-}
-
-// Upload a new object "testobject" with the string "Hello World!" to our "newbucket".
-_, err = s3Client.PutObject(&s3.PutObjectInput{
-	Body:   strings.NewReader(`{"configuration": {"main_color": "#333"}, "screens": []}`),
-	Bucket: aws.String("newbucket"),
-	Key:    aws.String("test.txt"),
-})
-
-// ... accessing of test.txt through any S3 client would now be possible
-```
-
-### Example for V2 (aws-sdk-go-v2)
-
-```golang
-backend := s3mem.New()
-faker := gofakes3.New(s3Backend, gofakes3.WithHostBucket(true))
-ts := httptest.NewServer(faker.Server())
-defer ts.Close()
-
-// Difference in configuring the client
-
-// Setup a new config
-cfg, _ := config.LoadDefaultConfig(
-	context.TODO(),
-	config.WithCredentialsProvider(credentials.NewStaticCredentialsProvider("KEY", "SECRET", "SESSION")),
-	config.WithHTTPClient(&http.Client{
-		Transport: &http.Transport{
-			TLSClientConfig: &tls.Config{InsecureSkipVerify: true},
-			// Override the dial address because the SDK uses the bucket name as a subdomain.
-			DialContext: func(ctx context.Context, network, _ string) (net.Conn, error) {
-				dialer := net.Dialer{
-					Timeout:   30 * time.Second,
-					KeepAlive: 30 * time.Second,
-				}
-				s3URL, _ := url.Parse(s3Server.URL)
-				return dialer.DialContext(ctx, network, s3URL.Host)
-			},
-		},
-	}),
-	config.WithEndpointResolverWithOptions(
-		aws.EndpointResolverWithOptionsFunc(func(_, _ string, _ ...interface{}) (aws.Endpoint, error) {
-			return aws.Endpoint{URL: ts.URL}, nil
-		}),
-		),
-	)
-
-// Create an Amazon S3 v2 client, important to use o.UsePathStyle
-// alternatively change local DNS settings, e.g., in /etc/hosts
-// to support requests to http://<bucketname>.127.0.0.1:32947/...
-client := s3.NewFromConfig(cfg, func(o *s3.Options) {
-	o.UsePathStyle = true
-})
-
-```
-
-
-Please feel free to check it out and to provide useful feedback (using github
-issues), but be aware, this software is used internally and for the local
-development only. Thus, it has no demand for correctness, performance or
-security.
-
-There are different ways to run locally: e.g., using DNS, using S3 path mode, or V2 setting the ENV-Var:
-
-```
-os.Setenv("AWS_ENDPOINT_URL_S3", "http://localhost:9000")
-```
-
-S3 path mode is the most flexible and least restrictive, but it does require that you
-are able to modify your client code. In Go, the modification would look like so:
-
-	config := aws.Config{}
-	config.WithS3ForcePathStyle(true)
-
-S3 path mode works over the network by default for all bucket names.
-
-If you are unable to modify the code, DNS mode can be used, but it comes with further
-restrictions and requires you to be able to modify your local DNS resolution.
-
-If using `localhost` as your endpoint, you will need to add the following to
-`/etc/hosts` for *every bucket you want to fake*:
-
-    127.0.0.1 <bucket-name>.localhost
-
-It is trickier if you want other machines to be able to use your fake S3 server
-as you need to be able to modify their DNS resolution as well.
-
-
-## Exemplary usage
-
-### Lambda Example
-
-```javascript
-var AWS   = require('aws-sdk')
-
-var ep = new AWS.Endpoint('http://localhost:9000');
-var s3 = new AWS.S3({endpoint: ep});
-
-exports.handle = function (e, ctx) {
-  s3.createBucket({
-    Bucket: '<bucket-name>',
-  }, function(err, data) {
-    if (err) return console.log(err, err.stack);
-    ctx.succeed(data)
-  });
-}
-```
-
-### Upload Example
-
-```html
-<html>
-  <head>
-    <meta http-equiv="Content-Type" content="text/html; charset=UTF-8" />
-  </head>
-  <body>
-
-  <form action="http://localhost:9000/<bucket-name>/" method="post" enctype="multipart/form-data">
-    Key to upload:
-    <input type="input"  name="key" value="user/user1/test/<filename>" /><br />
-    <input type="hidden" name="acl" value="public-read" />
-    <input type="hidden" name="x-amz-meta-uuid" value="14365123651274" />
-    <input type="hidden" name="x-amz-server-side-encryption" value="AES256" />
-    <input type="text"   name="X-Amz-Credential" value="AKIAIOSFODNN7EXAMPLE/20151229/us-east-1/s3/aws4_request" />
-    <input type="text"   name="X-Amz-Algorithm" value="AWS4-HMAC-SHA256" />
-    <input type="text"   name="X-Amz-Date" value="20151229T000000Z" />
-
-    Tags for File:
-    <input type="input"  name="x-amz-meta-tag" value="" /><br />
-    <input type="hidden" name="Policy" value='<Base64-encoded policy string>' />
-    <input type="hidden" name="X-Amz-Signature" value="<signature-value>" />
-    File:
-    <input type="file"   name="file" /> <br />
-    <!-- The elements after this will be ignored -->
-    <input type="submit" name="submit" value="Upload to Amazon S3" />
-  </form>
-</html>
-```
-
-## Similar notable projects
-
-- https://github.com/minio/minio **not similar but powerfull ;-)**
-- https://github.com/andrewgaul/s3proxy by @andrewgaul
-
-## Contributors
-
-A big thank you to all the [contributors](https://github.com/johannesboyne/gofakes3/graphs/contributors),
-especially [Blake @shabbyrobe](https://github.com/shabbyrobe) who pushed this
-little project to the next level!
-
-**Help wanted**
->>>>>>> d479899d
+This is a fork of [GoFakeS3](https://github.com/SiaFoundation/gofakes3) by [johannesboyne](https://github.com/johannesboyne) used to make [renterd](https://github.com/SiaFoundation/renterd) S3 compatible.