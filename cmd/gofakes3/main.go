--- conflicted
+++ resolved
@@ -264,11 +264,7 @@
 		logger = gofakes3.DiscardLog()
 	}
 
-<<<<<<< HEAD
-	faker, err := gofakes3.New(backend,
-=======
 	options := []gofakes3.Option{
->>>>>>> d479899d
 		gofakes3.WithIntegrityCheck(!values.noIntegrity),
 		gofakes3.WithTimeSkewLimit(timeSkewLimit),
 		gofakes3.WithTimeSource(timeSource),
@@ -276,20 +272,14 @@
 		gofakes3.WithHostBucket(values.hostBucket),
 		gofakes3.WithHostBucketBase(values.hostBucketBases.Values...),
 		gofakes3.WithAutoBucket(values.autoBucket),
-<<<<<<< HEAD
-	)
+	}
+	if values.insecureCORS {
+		options = append(options, gofakes3.WithInsecureCORS())
+	}
+	faker, err := gofakes3.New(backend, options...)
 	if err != nil {
 		return fmt.Errorf("gofakes3: could not create faker: %w", err)
 	}
-=======
-	}
-
-	if values.insecureCORS {
-		options = append(options, gofakes3.WithInsecureCORS())
-	}
-
-	faker := gofakes3.New(backend, options...)
->>>>>>> d479899d
 
 	return listenAndServe(values.host, faker.Server())
 }
