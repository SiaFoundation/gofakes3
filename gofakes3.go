package gofakes3

import (
	"bytes"
	"encoding/hex"
	"encoding/xml"
	"fmt"
	"io"
	"io/ioutil"
	"math"
	"net/http"
	"strconv"
	"strings"
	"time"
)

const (
	// From https://docs.aws.amazon.com/AmazonS3/latest/dev/UsingMetadata.html:
	//	"The name for a key is a sequence of Unicode characters whose UTF-8
	//	encoding is at most 1024 bytes long."
	KeySizeLimit = 1024

	// From https://docs.aws.amazon.com/AmazonS3/latest/dev/UsingMetadata.html:
	//	Within the PUT request header, the user-defined metadata is limited to 2
	// 	KB in size. The size of user-defined metadata is measured by taking the
	// 	sum of the number of bytes in the UTF-8 encoding of each key and value.
	//
	// As this does not specify KB or KiB, KB is used in gofakes3. The reason
	// for this is if gofakes3 is used for testing, and your tests show that
	// 2KiB works, but Amazon uses 2KB...  that's a much worse time to discover
	// the disparity!
	DefaultMetadataSizeLimit = 2000

	// Like DefaultMetadataSizeLimit, the docs don't specify MB or MiB, so we
	// will accept 5MB for now. The Go client SDK rejects 5MB with the error
	// "part size must be at least 5242880 bytes", which is a hint that it
	// has been interpreted as MiB at least _somewhere_, but we should remain
	// liberal in what we accept in the face of ambiguity.
	DefaultUploadPartSize = 5 * 1000 * 1000

	DefaultSkewLimit = 15 * time.Minute

	MaxUploadsLimit       = 1000
	DefaultMaxUploads     = 1000
	MaxUploadPartsLimit   = 1000
	DefaultMaxUploadParts = 1000

	// From the docs: "Part numbers can be any number from 1 to 10,000, inclusive."
	MaxUploadPartNumber = 10000
)

// GoFakeS3 implements HTTP handlers for processing S3 requests and returning
// S3 responses.
//
// Logic is delegated to other components, like Backend or uploader.
type GoFakeS3 struct {
	storage           Backend
	timeSource        TimeSource
	timeSkew          time.Duration
	metadataSizeLimit int
	integrityCheck    bool
	uploader          *uploader
	log               Logger
}

// New creates a new GoFakeS3 using the supplied Backend. Backends are pluggable.
// Several Backend implementations ship with GoFakeS3, which can be found in the
// gofakes3/backends package.
func New(backend Backend, options ...Option) *GoFakeS3 {
	s3 := &GoFakeS3{
		storage:           backend,
		timeSkew:          DefaultSkewLimit,
		metadataSizeLimit: DefaultMetadataSizeLimit,
		integrityCheck:    true,
		uploader:          newUploader(),
	}
	for _, opt := range options {
		opt(s3)
	}
	if s3.log == nil {
		s3.log = DiscardLog()
	}
	if s3.timeSource == nil {
		s3.timeSource = DefaultTimeSource()
	}

	return s3
}

// Create the AWS S3 API
func (g *GoFakeS3) Server() http.Handler {
	wc := &withCORS{r: http.HandlerFunc(g.routeBase), log: g.log}

	hf := func(w http.ResponseWriter, rq *http.Request) {
		timeHdr := rq.Header.Get("x-amz-date")

		if g.timeSkew > 0 && timeHdr != "" {
			rqTime, _ := time.Parse("20060102T150405Z", timeHdr)
			at := g.timeSource.Now()
			skew := at.Sub(rqTime)

			if skew < -g.timeSkew || skew > g.timeSkew {
				g.httpError(w, rq, requestTimeTooSkewed(at, g.timeSkew))
				return
			}
		}

		wc.ServeHTTP(w, rq)
	}

	return http.HandlerFunc(hf)
}

func (g *GoFakeS3) httpError(w http.ResponseWriter, r *http.Request, err error) {
	resp := ensureErrorResponse(err, "") // FIXME: request id
	if resp.ErrorCode() == ErrInternal {
		g.log.Print(LogErr, err)
	}

	w.WriteHeader(resp.ErrorCode().Status())

	if r.Method != http.MethodHead {
		w.Header().Set("Content-Type", "application/xml")

		w.Write([]byte(xml.Header))
		if err := g.xmlEncoder(w).Encode(resp); err != nil {
<<<<<<< HEAD
			http.Error(w, err.Error(), http.StatusNotFound)
			g.log.Print(LogErr, err)
=======
			log.Println(err)
>>>>>>> 074ae5eb
			return
		}
	}
}

// Get a list of all Buckets
func (g *GoFakeS3) getBuckets(w http.ResponseWriter, r *http.Request) error {
	buckets, err := g.storage.ListBuckets()
	if err != nil {
		return err
	}

	s := &Storage{
		Xmlns:   "http://s3.amazonaws.com/doc/2006-03-01/",
		Buckets: buckets,
		Owner: &UserInfo{
			ID:          "fe7272ea58be830e56fe1663b10fafef",
			DisplayName: "GoFakeS3",
		},
	}
	x, err := xml.MarshalIndent(s, "", "  ")
	if err != nil {
		return err
	}

	w.Header().Set("Content-Type", "application/xml")
	w.Write([]byte(xml.Header))
	w.Write(x)
	return nil
}

// GetBucket lists the contents of a bucket.
func (g *GoFakeS3) getBucket(bucketName string, w http.ResponseWriter, r *http.Request) error {
	g.log.Print(LogInfo, "GET BUCKET")

	prefix := prefixFromQuery(r.URL.Query())

	g.log.Print(LogInfo, "bucketname:", bucketName)
	g.log.Print(LogInfo, "prefix    :", prefix)

	bucket, err := g.storage.GetBucket(bucketName, prefix)
	if err != nil {
		return err
	}

	x, err := xml.MarshalIndent(bucket, "", "  ")
	if err != nil {
		return err
	}

	w.Header().Set("Content-Type", "application/xml")
	w.Write([]byte(xml.Header))
	w.Write(x)
	return nil
}

// CreateBucket creates a new S3 bucket in the BoltDB storage.
func (g *GoFakeS3) createBucket(bucket string, w http.ResponseWriter, r *http.Request) error {
	g.log.Print(LogInfo, "CREATE BUCKET:", bucket)

	if err := ValidateBucketName(bucket); err != nil {
		return err
	}
	if err := g.storage.CreateBucket(bucket); err != nil {
		return err
	}

	w.Header().Set("Host", r.Header.Get("Host"))
	w.Header().Set("Location", "/"+bucket)
	w.Write([]byte{})
	return nil
}

// DeleteBucket creates a new S3 bucket in the BoltDB storage.
func (g *GoFakeS3) deleteBucket(bucket string, w http.ResponseWriter, r *http.Request) error {
	g.log.Print(LogInfo, "DELETE BUCKET:", bucket)
	return g.storage.DeleteBucket(bucket)
}

// HeadBucket checks whether a bucket exists.
func (g *GoFakeS3) headBucket(bucket string, w http.ResponseWriter, r *http.Request) error {
	g.log.Print(LogInfo, "HEAD BUCKET", bucket)
	g.log.Print(LogInfo, "bucketname:", bucket)

	if err := g.ensureBucketExists(bucket); err != nil {
		return err
	}

	w.Header().Set("x-amz-id-2", "LriYPLdmOdAiIfgSm/F1YsViT1LW94/xUQxMsF7xiEb1a0wiIOIxl+zbwZ163pt7")
	w.Header().Set("x-amz-request-id", "0A49CE4060975EAC")
	w.Header().Set("Server", "AmazonS3")
	w.Write([]byte{})
	return nil
}

// GetObject retrievs a bucket object.
func (g *GoFakeS3) getObject(bucket, object string, w http.ResponseWriter, r *http.Request) error {
	g.log.Print(LogInfo, "GET OBJECT")
	g.log.Print(LogInfo, "Bucket:", bucket)
	g.log.Print(LogInfo, "└── Object:", object)

	obj, err := g.storage.GetObject(bucket, object)
	if err != nil {
		return err
	}
	defer obj.Contents.Close()

	w.Header().Set("x-amz-id-2", "LriYPLdmOdAiIfgSm/F1YsViT1LW94/xUQxMsF7xiEb1a0wiIOIxl+zbwZ163pt7")
	w.Header().Set("x-amz-request-id", "0A49CE4060975EAC")
	for mk, mv := range obj.Metadata {
		w.Header().Set(mk, mv)
	}
	w.Header().Set("Last-Modified", formatHeaderTime(g.timeSource.Now()))
	w.Header().Set("ETag", "\""+hex.EncodeToString(obj.Hash)+"\"")
	w.Header().Set("Server", "AmazonS3")
	w.Header().Set("Content-Length", fmt.Sprintf("%d", obj.Size))

	if _, err := io.Copy(w, obj.Contents); err != nil {
		return err
	}

	return nil
}

// CreateObject (Browser Upload) creates a new S3 object.
func (g *GoFakeS3) createObjectBrowserUpload(bucket string, w http.ResponseWriter, r *http.Request) error {
	g.log.Print(LogInfo, "CREATE OBJECT THROUGH BROWSER UPLOAD")

	const _24MB = (1 << 20) * 24 // maximum amount of memory before temp files are used
	if err := r.ParseMultipartForm(_24MB); nil != err {
		return ErrMalformedPOSTRequest
	}

	keyValues := r.MultipartForm.Value["key"]
	if len(keyValues) != 1 {
		return ErrIncorrectNumberOfFilesInPostRequest
	}
	key := keyValues[0]

	g.log.Print(LogInfo, "(BUC)", bucket)
	g.log.Print(LogInfo, "(KEY)", key)

	fileValues := r.MultipartForm.File["file"]
	if len(fileValues) != 1 {
		return ErrIncorrectNumberOfFilesInPostRequest
	}
	fileHeader := fileValues[0]

	infile, err := fileHeader.Open()
	if err != nil {
		return err
	}
	defer infile.Close()

	meta, err := metadataHeaders(r.MultipartForm.Value, g.timeSource.Now(), g.metadataSizeLimit)
	if err != nil {
		return err
	}

	if len(key) > KeySizeLimit {
		return ResourceError(ErrKeyTooLong, key)
	}

	if err := g.storage.PutObject(bucket, key, meta, infile, fileHeader.Size); err != nil {
		return err
	}

	w.Header().Set("Access-Control-Allow-Origin", "*")
	w.Header().Set("x-amz-id-2", "LriYPLdmOdAiIfgSm/F1YsViT1LW94/xUQxMsF7xiEb1a0wiIOIxl+zbwZ163pt7")
	w.Header().Set("x-amz-request-id", "0A49CE4060975EAC")
	w.Header().Set("ETag", "\"fbacf535f27731c9771645a39863328\"")
	w.Header().Set("Server", "AmazonS3")
	w.Write([]byte{})

	return nil
}

// CreateObject creates a new S3 object.
func (g *GoFakeS3) createObject(bucket, object string, w http.ResponseWriter, r *http.Request) (err error) {
	g.log.Print(LogInfo, "CREATE OBJECT:", bucket, object)

	meta, err := metadataHeaders(r.Header, g.timeSource.Now(), g.metadataSizeLimit)
	if err != nil {
		return err
	}

	size, err := strconv.ParseInt(r.Header.Get("Content-Length"), 10, 64)
	if err != nil || size <= 0 {
		return ErrMissingContentLength
	}

	if len(object) > KeySizeLimit {
		return ResourceError(ErrKeyTooLong, object)
	}

	defer r.Body.Close()
	var rdr io.Reader = r.Body

	if g.integrityCheck {
		md5Base64 := r.Header.Get("Content-MD5")
		if md5Base64 != "" {
			rdr, err = newHashingReader(rdr, md5Base64)
			if err != nil {
				return err
			}
		}
	}

	if err := g.storage.PutObject(bucket, object, meta, rdr, size); err != nil {
		return err
	}

	w.Header().Set("Access-Control-Allow-Origin", "*")
	w.Header().Set("x-amz-id-2", "LriYPLdmOdAiIfgSm/F1YsViT1LW94/xUQxMsF7xiEb1a0wiIOIxl+zbwZ163pt7")
	w.Header().Set("x-amz-request-id", "0A49CE4060975EAC")
	w.Header().Set("ETag", "\"fbacf535f27731c9771645a39863328\"")
	w.Header().Set("Server", "AmazonS3")
	w.Write([]byte{})

	return nil
}

// deleteObject deletes a S3 object from the bucket.
func (g *GoFakeS3) deleteObject(bucket, object string, w http.ResponseWriter, r *http.Request) error {
	g.log.Print(LogInfo, "DELETE:", bucket, object)
	if err := g.storage.DeleteObject(bucket, object); err != nil {
		return err
	}
	w.Header().Set("x-amz-delete-marker", "false")
	w.Write([]byte{})
	return nil
}

// deleteMulti deletes multiple S3 objects from the bucket.
// https://docs.aws.amazon.com/AmazonS3/latest/API/multiobjectdeleteapi.html
func (g *GoFakeS3) deleteMulti(bucket string, w http.ResponseWriter, r *http.Request) error {
	g.log.Print(LogInfo, "delete multi", bucket)

	var in DeleteRequest

	defer r.Body.Close()
	dc := xml.NewDecoder(r.Body)
	if err := dc.Decode(&in); err != nil {
		return ErrorMessage(ErrMalformedXML, err.Error())
	}

	keys := make([]string, len(in.Objects))
	for i, o := range in.Objects {
		keys[i] = o.Key
	}

	out, err := g.storage.DeleteMulti(bucket, keys...)
	if err != nil {
		return err
	}

	if in.Quiet {
		out.Deleted = nil
	}

	x, err := xml.MarshalIndent(&out, "", "  ")
	if err != nil {
		return err
	}

	w.Write([]byte(xml.Header))
	w.Write(x)
	return nil
}

// HeadObject retrieves only meta information of an object and not the whole.
func (g *GoFakeS3) headObject(bucket, object string, w http.ResponseWriter, r *http.Request) error {
	g.log.Print(LogInfo, "HEAD OBJECT")

	g.log.Print(LogInfo, "Bucket:", bucket)
	g.log.Print(LogInfo, "└── Object:", object)

	obj, err := g.storage.HeadObject(bucket, object)
	if err != nil {
		return err
	}
	defer obj.Contents.Close()

	w.Header().Set("x-amz-id-2", "LriYPLdmOdAiIfgSm/F1YsViT1LW94/xUQxMsF7xiEb1a0wiIOIxl+zbwZ163pt7")
	w.Header().Set("x-amz-request-id", "0A49CE4060975EAC")
	for mk, mv := range obj.Metadata {
		w.Header().Set(mk, mv)
	}
	w.Header().Set("Last-Modified", formatHeaderTime(g.timeSource.Now()))
	w.Header().Set("ETag", "\""+hex.EncodeToString(obj.Hash)+"\"")
	w.Header().Set("Server", "AmazonS3")
	w.Header().Set("Content-Length", fmt.Sprintf("%d", obj.Size))
	w.Header().Set("Connection", "close")
	w.Write([]byte{})

	return nil
}

func (g *GoFakeS3) initiateMultipartUpload(bucket, object string, w http.ResponseWriter, r *http.Request) error {
	g.log.Print(LogInfo, "initiate multipart upload", bucket, object)

	meta, err := metadataHeaders(r.Header, g.timeSource.Now(), g.metadataSizeLimit)
	if err != nil {
		return err
	}
	if err := g.ensureBucketExists(bucket); err != nil {
		return err
	}

	upload := g.uploader.Begin(bucket, object, meta, g.timeSource.Now())
	out := InitiateMultipartUpload{UploadID: upload.ID}
	return g.xmlEncoder(w).Encode(out)
}

// From the docs:
//	A part number uniquely identifies a part and also defines its position
// 	within the object being created. If you upload a new part using the same
// 	part number that was used with a previous part, the previously uploaded part
// 	is overwritten. Each part must be at least 5 MB in size, except the last
// 	part. There is no size limit on the last part of your multipart upload.
//
func (g *GoFakeS3) putMultipartUploadPart(bucket, object string, uploadID UploadID, w http.ResponseWriter, r *http.Request) error {
	g.log.Print(LogInfo, "put multipart upload", bucket, object, uploadID)

	partNumber, err := strconv.ParseInt(r.URL.Query().Get("partNumber"), 10, 0)
	if err != nil || partNumber <= 0 || partNumber > MaxUploadPartNumber {
		return ErrInvalidPart
	}

	size, err := strconv.ParseInt(r.Header.Get("Content-Length"), 10, 64)
	if err != nil || size <= 0 {
		return ErrMissingContentLength
	}

	upload, err := g.uploader.Get(bucket, object, uploadID)
	if err != nil {
		// FIXME: What happens with S3 when you abort a multipart upload while
		// part uploads are still in progress? In this case, we will retain the
		// reference to the part even though another request goroutine may
		// delete it; it will be available for GC when this function finishes.
		return err
	}

	defer r.Body.Close()
	var rdr io.Reader = r.Body

	if g.integrityCheck {
		md5Base64 := r.Header.Get("Content-MD5")
		if md5Base64 != "" {
			var err error
			rdr, err = newHashingReader(rdr, md5Base64)
			if err != nil {
				return err
			}
		}
	}

	body, err := ReadAll(rdr, size)
	if err != nil {
		return err
	}

	if int64(len(body)) != r.ContentLength {
		return ErrIncompleteBody
	}

	etag, err := upload.AddPart(int(partNumber), g.timeSource.Now(), body)
	if err != nil {
		return err
	}

	w.Header().Add("ETag", etag)
	return nil
}

func (g *GoFakeS3) abortMultipartUpload(bucket, object string, uploadID UploadID, w http.ResponseWriter, r *http.Request) error {
	g.log.Print(LogInfo, "abort multipart upload", bucket, object, uploadID)
	_, err := g.uploader.Complete(bucket, object, uploadID)
	return err
}

func (g *GoFakeS3) completeMultipartUpload(bucket, object string, uploadID UploadID, w http.ResponseWriter, r *http.Request) error {
	g.log.Print(LogInfo, "complete multipart upload", bucket, object, uploadID)

	body, err := ioutil.ReadAll(r.Body)
	defer r.Body.Close()
	if err != nil {
		return err
	}

	var in CompleteMultipartUploadRequest
	if err := xml.Unmarshal(body, &in); err != nil {
		return ErrorMessage(ErrMalformedXML, err.Error())
	}

	upload, err := g.uploader.Complete(bucket, object, uploadID)
	if err != nil {
		return err
	}

	fileBody, etag, err := upload.Reassemble(&in)
	if err != nil {
		return err
	}

	if err := g.storage.PutObject(bucket, object, upload.Meta, bytes.NewReader(fileBody), int64(len(fileBody))); err != nil {
		return err
	}

	return g.xmlEncoder(w).Encode(&CompleteMultipartUploadResult{
		ETag:   etag,
		Bucket: bucket,
		Key:    object,
	})
}

func (g *GoFakeS3) listMultipartUploads(bucket string, w http.ResponseWriter, r *http.Request) error {
	query := r.URL.Query()
	prefix := prefixFromQuery(query)
	marker := uploadListMarkerFromQuery(query)

	maxUploads, err := parseClampedInt(query.Get("max-uploads"), DefaultMaxUploads, 0, MaxUploadsLimit)
	if err != nil {
		return ErrInvalidURI
	}
	if maxUploads == 0 {
		maxUploads = DefaultMaxUploads
	}

	out, err := g.uploader.List(bucket, marker, prefix, maxUploads)
	if err != nil {
		return err
	}

	return g.xmlEncoder(w).Encode(out)
}

func (g *GoFakeS3) listMultipartUploadParts(bucket, object string, uploadID UploadID, w http.ResponseWriter, r *http.Request) error {
	query := r.URL.Query()

	marker, err := parseClampedInt(query.Get("part-number-marker"), 0, 0, math.MaxInt64)
	if err != nil {
		return ErrInvalidURI
	}

	maxParts, err := parseClampedInt(query.Get("max-parts"), DefaultMaxUploadParts, 0, MaxUploadPartsLimit)
	if err != nil {
		return ErrInvalidURI
	}

	out, err := g.uploader.ListParts(bucket, object, uploadID, int(marker), maxParts)
	if err != nil {
		return err
	}

	return g.xmlEncoder(w).Encode(out)
}

func (g *GoFakeS3) ensureBucketExists(bucket string) error {
	exists, err := g.storage.BucketExists(bucket)
	if err != nil {
		return err
	}
	if !exists {
		return ResourceError(ErrNoSuchBucket, bucket)
	}
	return nil
}

func (g *GoFakeS3) xmlEncoder(w io.Writer) *xml.Encoder {
	xe := xml.NewEncoder(w)
	xe.Indent("", "  ")
	return xe
}

func formatHeaderTime(t time.Time) string {
	// https://github.com/aws/aws-sdk-go/issues/1937 - FIXED
	// https://github.com/aws/aws-sdk-go-v2/issues/178 - Still open
	// .Format("Mon, 2 Jan 2006 15:04:05 MST")

	tc := t.In(time.UTC)
	return tc.Format("Mon, 02 Jan 2006 15:04:05") + " GMT"
}

func metadataSize(meta map[string]string) int {
	total := 0
	for k, v := range meta {
		total += len(k) + len(v)
	}
	return total
}

func metadataHeaders(headers map[string][]string, at time.Time, sizeLimit int) (map[string]string, error) {
	meta := make(map[string]string)
	for hk, hv := range headers {
		if strings.HasPrefix(hk, "X-Amz-") {
			meta[hk] = hv[0]
		}
	}
	meta["Last-Modified"] = formatHeaderTime(at)

	if sizeLimit > 0 && metadataSize(meta) > sizeLimit {
		return meta, ErrMetadataTooLarge
	}

	return meta, nil
}<|MERGE_RESOLUTION|>--- conflicted
+++ resolved
@@ -124,12 +124,7 @@
 
 		w.Write([]byte(xml.Header))
 		if err := g.xmlEncoder(w).Encode(resp); err != nil {
-<<<<<<< HEAD
-			http.Error(w, err.Error(), http.StatusNotFound)
 			g.log.Print(LogErr, err)
-=======
-			log.Println(err)
->>>>>>> 074ae5eb
 			return
 		}
 	}
