--- conflicted
+++ resolved
@@ -942,11 +942,7 @@
 		}
 	}
 
-<<<<<<< HEAD
-	etag, err := g.uploader.UploadPart(r.Context(), bucket, object, uploadID, int(partNumber), r.ContentLength, rdr)
-=======
-	res, err := g.uploader.UploadPart(bucket, object, uploadID, int(partNumber), r.ContentLength, rdr)
->>>>>>> 8aab3bc3
+	res, err := g.uploader.UploadPart(r.Context(), bucket, object, uploadID, int(partNumber), r.ContentLength, rdr)
 	if err != nil {
 		return err
 	}
@@ -972,11 +968,7 @@
 		return err
 	}
 
-<<<<<<< HEAD
-	versionID, etag, err := g.uploader.CompleteMultipartUpload(r.Context(), bucket, object, uploadID, &in)
-=======
-	res, err := g.uploader.CompleteMultipartUpload(bucket, object, uploadID, &in)
->>>>>>> 8aab3bc3
+	res, err := g.uploader.CompleteMultipartUpload(r.Context(), bucket, object, uploadID, &in)
 	if err != nil {
 		return err
 	}
