--- conflicted
+++ resolved
@@ -368,11 +368,7 @@
 	return nil
 }
 
-<<<<<<< HEAD
-func (u *uploader) UploadPart(_ context.Context, bucket, object string, id UploadID, partNumber int, contentLength int64, input io.Reader) (etag string, err error) {
-=======
-func (u *uploader) UploadPart(bucket, object string, id UploadID, partNumber int, contentLength int64, input io.Reader) (*UploadPartResult, error) {
->>>>>>> 8aab3bc3
+func (u *uploader) UploadPart(_ context.Context, bucket, object string, id UploadID, partNumber int, contentLength int64, input io.Reader) (*UploadPartResult, error) {
 	body, err := io.ReadAll(input)
 	if err != nil {
 		return nil, err
@@ -408,11 +404,7 @@
 	return &UploadPartResult{ETag: etag}, nil
 }
 
-<<<<<<< HEAD
-func (u *uploader) CompleteMultipartUpload(ctx context.Context, bucket, object string, id UploadID, input *CompleteMultipartUploadRequest) (version VersionID, etag string, err error) {
-=======
-func (u *uploader) CompleteMultipartUpload(bucket, object string, id UploadID, input *CompleteMultipartUploadRequest) (*CompleteMultipartUploadResult, error) {
->>>>>>> 8aab3bc3
+func (u *uploader) CompleteMultipartUpload(ctx context.Context, bucket, object string, id UploadID, input *CompleteMultipartUploadRequest) (*CompleteMultipartUploadResult, error) {
 	mpu, err := u.getUnlocked(bucket, object, id)
 	if err != nil {
 		return nil, err
@@ -454,13 +446,7 @@
 		body = append(body, mpu.parts[part.PartNumber].Body...)
 	}
 
-<<<<<<< HEAD
-	hash := fmt.Sprintf("%x", md5.Sum(body))
-
 	result, err := u.storage.PutObject(ctx, bucket, object, mpu.Meta, bytes.NewReader(body), int64(len(body)))
-=======
-	result, err := u.storage.PutObject(bucket, object, mpu.Meta, bytes.NewReader(body), int64(len(body)))
->>>>>>> 8aab3bc3
 	if err != nil {
 		return nil, err
 	}
